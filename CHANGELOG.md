# Changelog

As this project is pre 1.0, breaking changes may happen for minor version bumps. A breaking change will get clearly notified in this log.

<<<<<<< HEAD
## 0.4.3
=======
## 0.5.0 - unreleased

* **Breaking change** `Server` and `FederationServer` constructors no longer accept object as `serverUrl` parameter.
* **Breaking change** Removed `AccountCallBuilder.address` method. Use `AccountCallBuilder.accountId` instead.
* **Breaking change** It's no longer possible to connect to insecure server in `Server` or `FederationServer` unless `allowHttp` flag in `opts` is set.

## Unreleased
>>>>>>> ba7a3591

* Updated dependency (`stellar-base`).

## 0.4.2

* Updated dependencies.
* Added tests.
* Added `CHANGELOG.md` file.

## 0.4.1

* `stellar-base` bump. (c90c68f)

## 0.4.0

* **Breaking change** Bumped `stellar-base` to [0.5.0](https://github.com/stellar/js-stellar-base/blob/master/CHANGELOG.md#050). (b810aef)<|MERGE_RESOLUTION|>--- conflicted
+++ resolved
@@ -2,17 +2,14 @@
 
 As this project is pre 1.0, breaking changes may happen for minor version bumps. A breaking change will get clearly notified in this log.
 
-<<<<<<< HEAD
-## 0.4.3
-=======
-## 0.5.0 - unreleased
+## 0.5.0
 
-* **Breaking change** `Server` and `FederationServer` constructors no longer accept object as `serverUrl` parameter.
+* **Breaking change** `Server` and `FederationServer` constructors no longer accept object in `serverUrl` parameter.
 * **Breaking change** Removed `AccountCallBuilder.address` method. Use `AccountCallBuilder.accountId` instead.
 * **Breaking change** It's no longer possible to connect to insecure server in `Server` or `FederationServer` unless `allowHttp` flag in `opts` is set.
+* Updated dependencies.
 
-## Unreleased
->>>>>>> ba7a3591
+## 0.4.3
 
 * Updated dependency (`stellar-base`).
 
