import {CallBuilder} from "./call_builder";

/**
 * Creates a new {@link OrderbookCallBuilder} pointed to server defined by serverUrl.
 *
 * Do not create this object directly, use {@link Server#orderbook}.
 * @see [Orderbook Details](https://www.stellar.org/developers/horizon/reference/orderbook-details.html)
 * @param {string} serverUrl serverUrl Horizon server URL.
 * @param {Asset} selling Asset being sold
 * @param {Asset} buying Asset being bought
 */
export class OrderbookCallBuilder extends CallBuilder {
    constructor(serverUrl, selling, buying) {
        super(serverUrl);
        this.url.segment('order_book');
        if (!selling.isNative()) {
            this.url.addQuery("selling_asset_type", selling.getAssetType());
            this.url.addQuery("selling_asset_code", selling.getCode());
            this.url.addQuery("selling_asset_issuer", selling.getIssuer());
        } else {
            this.url.addQuery("selling_asset_type", 'native');
        }
        if (!buying.isNative()) {
            this.url.addQuery("buying_asset_type", buying.getAssetType());
            this.url.addQuery("buying_asset_code", buying.getCode());
            this.url.addQuery("buying_asset_issuer", buying.getIssuer());
        } else {
            this.url.addQuery("buying_asset_type", 'native');
        }
    }
<<<<<<< HEAD

    /**
     * People on the Stellar network can make offers to buy or sell assets. These offers are summarized by the assets being bought and sold in orderbooks. When an offer is fully or partially fulfilled, a trade happens.
     * @see [Trades for Orderbook](https://www.stellar.org/developers/horizon/reference/trades-for-orderbook.html)
     * @returns {OrderbookCallBuilder}
     */
    trades() {
        this.filter.push(['order_book', 'trades']);
        return this;
    }

=======
>>>>>>> 717e97c2
}
<|MERGE_RESOLUTION|>--- conflicted
+++ resolved
@@ -28,18 +28,4 @@
             this.url.addQuery("buying_asset_type", 'native');
         }
     }
-<<<<<<< HEAD
-
-    /**
-     * People on the Stellar network can make offers to buy or sell assets. These offers are summarized by the assets being bought and sold in orderbooks. When an offer is fully or partially fulfilled, a trade happens.
-     * @see [Trades for Orderbook](https://www.stellar.org/developers/horizon/reference/trades-for-orderbook.html)
-     * @returns {OrderbookCallBuilder}
-     */
-    trades() {
-        this.filter.push(['order_book', 'trades']);
-        return this;
-    }
-
-=======
->>>>>>> 717e97c2
 }
